from flask import current_app as capp
from eve.utils import home_link
from .labels import LABELS
import re


def get_cfg():
    """
    Will get all necessary data out of the eve-app.
    It reads 'SERVER_NAME', 'API_NAME', and'DOMAIN' out of app.config as well
        as app.url_map

    The Hirarchy of Information is:
    1. list all endpoints from url_map
    2. update with data out of DOMAIN (specific fields)

    :returns: dict with 'base', 'server_name', 'api_name', 'domains' for
        template
    """
    cfg = {}
    base = home_link()['href']
    if '://' not in base:
        protocol = capp.config['PREFERRED_URL_SCHEME']
        print(base)
        base = '{0}://{1}'.format(protocol, base)

    cfg['base'] = base
    cfg['domains'] = {}
    cfg['server_name'] = capp.config['SERVER_NAME']
    cfg['api_name'] = capp.config.get('API_NAME', 'API')
    # 1. parse rules from url_map
    cfg['domains'] = parse_map(capp.url_map)
    # 2. Load schemas and paths from the config and update cfg
    domains = {}
    for domain, resource in list(capp.config['DOMAIN'].items()):
        if resource['item_methods'] or resource['resource_methods']:
            # hide the shadow collection for document versioning
            if 'VERSIONS' not in capp.config or not \
                    domain.endswith(capp.config['VERSIONS']):
<<<<<<< HEAD
                domains[domain] = paths(domain, resource)
    cfg['domains'].update(domains)
=======
                cfg['domains'][domain] = endpoint_definition(domain, resource)
>>>>>>> 457af768
    return cfg


def parse_map(url_map):
    """
    will extract information out of the url_map and provide them in a dict-form
    :param url_map: an url_map in the format like app.url_map from eve
    :returns: empty dict if url-endpoints with methods
    """
    ret = {}
    for rule in url_map.iter_rules():
        line = str(rule)
        # first part if the rule specifies the endpoint
        # between the first two '/' is the resource
        resource = line.split("/")[1]
        # the endpoint is described by a regex, but we want only the name
        path = re.sub(r'<(?:[^>]+:)?([^>]+)>', '{\\1}', line)
        if resource not in ret:
            # this is the first path of this resource, create dict-entry
            ret[resource] = {}
        # add path to dict
        ret[resource][path] = {}
        for method in rule.methods:
            if method in ['GET', 'POST', 'PATCH', 'PUT', 'DELETE']:
                # we only display these methods, other HTTP-Methods don't need
                # documentation
                ret[resource][path][method] = {}
    return ret


def identifier(resource):
    name = resource['item_lookup_field']
    ret = {
        'name': name,
        'type': 'string',
        'required': True,
    }
    return ret


def endpoint_definition(domain, resource):
    """
    gets the documentation of a specified endpoint
    :param domain: the endpoint
    :param resource: the resource-subdict of config['DOMAIN']
    :returns: the documentation as a dict (paths, methods, fields)
    """
    ret = {}
    ret['description'] = resource.get('description', {})
    ret['paths'] = paths(domain, resource)
    return ret


def schema(resource, field=None):
    """extracts the detailed cerberus-schema of this endpoint
    :param resource: the resource of the endpoint
    :param field: the field for which the schema will be returned.
        If no field specified, return a dict for all fields of the endpoint
    :returns: schema as dict
    """
    ret = []
    if field is not None:
        params = {field: resource['schema'][field]}
    else:
        params = resource['schema']
    for field, attrs in list(params.items()):
        template = {
            'name': field,
            'type': 'None',
            'required': False,
        }
        template.update(attrs)
        ret.append(template)
        # If the field defines a schema, add any fields from the nested
        # schema prefixed by the field name
        if 'schema' in attrs and all(isinstance(v, dict)
                                     for v in list(attrs['schema'].values())):
            for subfield in schema(attrs):
                subfield['name'] = field + '.' + subfield['name']
                ret.append(subfield)
        # If the field defines a key schema, add any fields from the nested
        # schema prefixed by the field name and a * to denote the wildcard
        if 'keyschema' in attrs:
            attrs['schema'] = attrs.pop('keyschema')
            for subfield in schema(attrs):
                subfield['name'] = field + '.*.' + subfield['name']
                ret.append(subfield)
    return ret


def paths(domain, resource):
    """returns the documentation of all endpoints of a domain for which we have
    descriptions in the config
    :param domain: the domain of the endpoints
    :param resource: the resource-subdict of config['DOMAIN']
    :returns: dict with paths and their documentation (methods, fields)
    """
    ret = {}
    path = '/{0}'.format(resource.get('url', domain))
    path = re.sub(r'<(?:[^>]+:)?([^>]+)>', '{\\1}', path)
    pathtype = 'resource'
    ret[path] = methods(domain, resource, pathtype)

    primary = identifier(resource)
    path = '{0}/{1}'.format(path, pathparam(primary['name']))
    pathtype = 'item'
    ret[path] = methods(domain, resource, pathtype)

    alt = resource.get('additional_lookup', None)
    if alt is not None:
        path = '/{0}/{1}'.format(domain, pathparam(alt['field']))
        pathtype = 'additional_lookup'
        ret[path] = methods(domain, resource, pathtype, alt['field'])
    return ret


def methods(domain, resource, pathtype, param=None):
    """extracts mathods and descriptions of a sepcified path
    :param domain: the domain of the endpoint
    :param resource: the resource-subdict of config['DOMAIN']
    :param pathtype: String from ('item', 'resource')
    :param param:
    :returns: dict of methods and their documentation (fields)
    """
    ret = {}
    if pathtype == 'additional_lookup':
        method = 'GET'
        ret[method] = {}
        ret[method]['label'] = get_label(domain, pathtype, method)
        ret[method]['params'] = schema(resource, param)
    else:
        key = '{0}_methods'.format(pathtype)
        methods = resource[key]
        for method in methods:
            ret[method] = {}
            ret[method]['label'] = get_label(domain, pathtype, method)
            ret[method]['params'] = []
            if method == 'POST':
                ret[method]['params'].extend(schema(resource))
            elif method == 'PATCH':
                ret[method]['params'].append(identifier(resource))
                ret[method]['params'].extend(schema(resource))
            elif pathtype == 'item':
                ret[method]['params'].append(identifier(resource))
    return ret


def pathparam(param):
    return '{{{0}}}'.format(param)


def get_label(domain, pathtype, method):
    """a description of what the method does (e.g. PATCH will upadate an item)
    :param domain: the domain of the endpoint
    :param pathtype: String from ('item', 'resource')
    :param method: the method for this label
    :returns: description as a string
    """
    verb = LABELS[method]
    if method == 'POST' or pathtype != 'resource':
        noun = capp.config['DOMAIN'][domain]['item_title']
        article = 'a'
    else:
        noun = domain
        article = 'all'
    return '{0} {1} {2}'.format(verb, article, noun)<|MERGE_RESOLUTION|>--- conflicted
+++ resolved
@@ -37,12 +37,9 @@
             # hide the shadow collection for document versioning
             if 'VERSIONS' not in capp.config or not \
                     domain.endswith(capp.config['VERSIONS']):
-<<<<<<< HEAD
-                domains[domain] = paths(domain, resource)
+                cfg['domains'][domain] = endpoint_definition(domain, resource)
+
     cfg['domains'].update(domains)
-=======
-                cfg['domains'][domain] = endpoint_definition(domain, resource)
->>>>>>> 457af768
     return cfg
 
 
